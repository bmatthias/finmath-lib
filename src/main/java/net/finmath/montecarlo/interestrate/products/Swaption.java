/*
 * (c) Copyright Christian P. Fries, Germany. All rights reserved. Contact: email@christian-fries.de.
 *
 * Created on 15.02.2004
 */
package net.finmath.montecarlo.interestrate.products;

import java.util.Arrays;

import net.finmath.exception.CalculationException;
import net.finmath.functions.AnalyticFormulas;
import net.finmath.marketdata.model.curves.ForwardCurveInterface;
import net.finmath.marketdata.products.Swap;
import net.finmath.marketdata.products.SwapAnnuity;
import net.finmath.montecarlo.interestrate.LIBORModelMonteCarloSimulationInterface;
import net.finmath.montecarlo.interestrate.MultiCurveLIBORMarketModel;
import net.finmath.stochastic.RandomVariableInterface;
import net.finmath.time.TimeDiscretization;
import net.finmath.time.TimeDiscretizationInterface;

/**
 * Implements the valuation of a swaption under a LIBORModelMonteCarloSimulationInterface
 * 
 * Important: If the LIBOR Market Model is a multi-curve model in the sense that the
 * numeraire is not calculated from the forward curve, then this valuation does
 * assume that the basis deterministic. For the valuation of a fully generalize swaption,
 * you have to use the <code>Option</code> component on a <code>Swap</code>.
 * 
 * @author Christian Fries
 * @version 1.3
 */
public class Swaption extends AbstractLIBORMonteCarloProduct {
	private double     exerciseDate;	// Exercise date
	private double[]   fixingDates;		// Vector of fixing dates (must be sorted)
	private double[]   paymentDates;	// Vector of payment dates (same length as fixing dates)
	private double[]   periodLengths;	// Vector of payment dates (same length as fixing dates)
	private double[]   swaprates;		// Vector of strikes

	/**
	 * Create a swaption.
	 * 
	 * @param exerciseDate Vector of exercise dates.
	 * @param fixingDates Vector of fixing dates.
	 * @param paymentDates Vector of payment dates (must have same length as fixing dates).
	 * @param periodLengths Vector of period lengths.
	 * @param swaprates Vector of strikes (must have same length as fixing dates).
	 */
	public Swaption(double exerciseDate, double[] fixingDates, double[] paymentDates, double[] periodLengths, double[] swaprates) {
		super();
		this.exerciseDate = exerciseDate;
		this.fixingDates = fixingDates;
		this.paymentDates = paymentDates;
		this.periodLengths = periodLengths;
		this.swaprates = swaprates;
	}

	/**
	 * Create a swaption.
	 * 
	 * @param exerciseDate Vector of exercise dates.
	 * @param fixingDates Vector of fixing dates.
	 * @param paymentDates Vector of payment dates (must have same length as fixing dates).
	 * @param swaprates Vector of strikes (must have same length as fixing dates).
	 */
	public Swaption(
			double exerciseDate,
			double[] fixingDates,
			double[] paymentDates,
			double[] swaprates) {
		super();
		this.exerciseDate = exerciseDate;
		this.fixingDates = fixingDates;
		this.paymentDates = paymentDates;
		this.periodLengths = null;
		this.swaprates = swaprates;
	}

	/**
	 * Creates a swaption using a TimeDiscretization
	 * 
	 * @param exerciseDate Exercise date.
	 * @param swapTenor Object specifying period start and end dates.
	 * @param swaprate Strike.
	 */
	public Swaption(
			double				exerciseDate,
			TimeDiscretizationInterface	swapTenor,
			double				swaprate) {
		super();
		this.exerciseDate = exerciseDate;

		this.fixingDates	= new double[swapTenor.getNumberOfTimeSteps()];
		this.paymentDates	= new double[swapTenor.getNumberOfTimeSteps()];
		for(int periodIndex=0; periodIndex<fixingDates.length; periodIndex++) {
			fixingDates[periodIndex] = swapTenor.getTime(periodIndex);
			paymentDates[periodIndex] = swapTenor.getTime(periodIndex+1);
		}

		this.periodLengths = null;

		this.swaprates = new double[swapTenor.getNumberOfTimeSteps()];
		java.util.Arrays.fill(swaprates, swaprate);
	}

	/**
	 * This method returns the value random variable of the product within the specified model, evaluated at a given evalutationTime.
	 * Note: For a lattice this is often the value conditional to evalutationTime, for a Monte-Carlo simulation this is the (sum of) value discounted to evaluation time.
	 * Cashflows prior evaluationTime are not considered.
	 * 
	 * @param evaluationTime The time on which this products value should be observed.
	 * @param model The model used to price the product.
	 * @return The random variable representing the value of the product discounted to evaluation time
	 * @throws net.finmath.exception.CalculationException Thrown if the valuation fails, specific cause may be available via the <code>cause()</code> method.
	 */
	@Override
	public RandomVariableInterface getValue(double evaluationTime, LIBORModelMonteCarloSimulationInterface model) throws CalculationException {
		/*
		 * Calculate value of the swap at exercise date on each path (beware of perfect foresight - all rates are simulationTime=exerciseDate)
		 */
<<<<<<< HEAD
        RandomVariableInterface valueOfSwapAtExerciseDate	= model.getRandomVariableForConstant(/*fixingDates[fixingDates.length-1],*/0.0);

        // Calculate the value of the swap by working backward through all periods
		for(int period=fixingDates.length-1; period>=0; period--) {
=======
		RandomVariableInterface valueOfSwapAtExerciseDate	= model.getRandomVariableForConstant(/*fixingDates[fixingDates.length-1],*/0.0);

		// Calculate the value of the swap by working backward through all periods
		for(int period=fixingDates.length-1; period>=0; period--)
		{
>>>>>>> 88e4314e
			double fixingDate	= fixingDates[period];
			double paymentDate	= paymentDates[period];
			double swaprate		= swaprates[period];

			if(paymentDate <= evaluationTime) break;

			double periodLength	= periodLengths != null ? periodLengths[period] : paymentDate - fixingDate;

<<<<<<< HEAD
            // Get random variables - note that this is the rate at simulation time = exerciseDate
            RandomVariableInterface libor;
            RandomVariableInterface forward;
            if (model.getModel() instanceof MultiCurveLIBORMarketModel) {
                libor = model.getLIBOR(exerciseDate, fixingDate, paymentDate);
                forward = ((MultiCurveLIBORMarketModel)model.getModel()).getForward(model.getTimeIndex(exerciseDate), model.getLiborPeriodIndex(fixingDate));
            } else {
                libor = forward = model.getLIBOR(exerciseDate, fixingDate, paymentDate);
            }

            // Add payment received at end of period
=======
			// Get random variables - note that this is the rate at simulation time = exerciseDate
			RandomVariableInterface libor	= model.getLIBOR(exerciseDate, fixingDate, paymentDate);

			// Calculate payoff
>>>>>>> 88e4314e
			RandomVariableInterface payoff = libor.sub(swaprate).mult(periodLength);

			// Calculated the adjustment for the discounting curve, assuming a deterministic basis
			double discountingDate = Math.max(fixingDate,exerciseDate);
			RandomVariableInterface	numeraire				= model.getNumeraire(paymentDate);
			RandomVariableInterface	monteCarloProbabilities	= model.getMonteCarloWeights(paymentDate);
			RandomVariableInterface	numeraireAtFixingDate	= model.getNumeraire(discountingDate);
			RandomVariableInterface	monteCarloProbabilitiesAtFixingDate			= model.getMonteCarloWeights(discountingDate);
			double discountingAdjustment = model.getLIBOR(discountingDate, discountingDate, paymentDate).mult(periodLength).add(1.0).div(numeraire).mult(monteCarloProbabilities).mult(numeraireAtFixingDate).div(monteCarloProbabilitiesAtFixingDate).getAverage();

			// Add payment received at end of period
			valueOfSwapAtExerciseDate = valueOfSwapAtExerciseDate.add(payoff);

			// Discount back to beginning of period
<<<<<<< HEAD
			valueOfSwapAtExerciseDate = valueOfSwapAtExerciseDate.discount(forward, paymentDate - fixingDate);
		}
        
        // If the exercise date is not the first periods start date, then discount back to the exercise date (calculate the forward starting swap)
		if(fixingDates[0] != exerciseDate) {
			RandomVariableInterface libor = model.getLIBOR(exerciseDate, exerciseDate, fixingDates[0]);
			double periodLength	= fixingDates[0] - exerciseDate;
=======
			valueOfSwapAtExerciseDate = valueOfSwapAtExerciseDate.discount(libor, paymentDate - discountingDate).mult(discountingAdjustment);
		}
>>>>>>> 88e4314e

		/*
		 * Calculate swaption value
		 */
		RandomVariableInterface values = valueOfSwapAtExerciseDate.floor(0.0);

		RandomVariableInterface	numeraire				= model.getNumeraire(exerciseDate);
		RandomVariableInterface	monteCarloProbabilities	= model.getMonteCarloWeights(exerciseDate);
		values = values.div(numeraire).mult(monteCarloProbabilities);

		RandomVariableInterface	numeraireAtZero					= model.getNumeraire(evaluationTime);
		RandomVariableInterface	monteCarloProbabilitiesAtZero	= model.getMonteCarloWeights(evaluationTime);
		values = values.mult(numeraireAtZero).div(monteCarloProbabilitiesAtZero);

		return values;
	}

	/**
	 * This method returns the value of the product using a Black-Scholes model for the swap rate
	 * The model is determined by a discount factor curve and a swap rate volatility.
	 * 
	 * @param forwardCurve The forward curve on which to value the swap.
	 * @param swaprateVolatility The Black volatility.
	 * @return Value of this product
	 */
	public double getValue(ForwardCurveInterface forwardCurve, double swaprateVolatility) {
		double swaprate = swaprates[0];
		for (double swaprate1 : swaprates)
			if (swaprate1 != swaprate)
				throw new RuntimeException("Uneven swaprates not allows for analytical pricing.");

		double[] swapTenor = new double[fixingDates.length+1];
		System.arraycopy(fixingDates, 0, swapTenor, 0, fixingDates.length);
		swapTenor[swapTenor.length-1] = paymentDates[paymentDates.length-1];

		double forwardSwapRate = Swap.getForwardSwapRate(new TimeDiscretization(swapTenor), new TimeDiscretization(swapTenor), forwardCurve);
		double swapAnnuity = SwapAnnuity.getSwapAnnuity(new TimeDiscretization(swapTenor), forwardCurve);

		return AnalyticFormulas.blackModelSwaptionValue(forwardSwapRate, swaprateVolatility, exerciseDate, swaprate, swapAnnuity);
	}

	/* (non-Javadoc)
	 * @see java.lang.Object#toString()
	 */
	public String toString() {
		return super.toString()
				+ "\n" + "exerciseDate: " + exerciseDate
				+ "\n" + "fixingDates: " + Arrays.toString(fixingDates)
				+ "\n" + "paymentDates: " + Arrays.toString(paymentDates)
				+ "\n" + "periodLengths: " + Arrays.toString(periodLengths)
				+ "\n" + "swaprates: " + Arrays.toString(swaprates);
	}
}<|MERGE_RESOLUTION|>--- conflicted
+++ resolved
@@ -117,18 +117,10 @@
 		/*
 		 * Calculate value of the swap at exercise date on each path (beware of perfect foresight - all rates are simulationTime=exerciseDate)
 		 */
-<<<<<<< HEAD
         RandomVariableInterface valueOfSwapAtExerciseDate	= model.getRandomVariableForConstant(/*fixingDates[fixingDates.length-1],*/0.0);
 
         // Calculate the value of the swap by working backward through all periods
 		for(int period=fixingDates.length-1; period>=0; period--) {
-=======
-		RandomVariableInterface valueOfSwapAtExerciseDate	= model.getRandomVariableForConstant(/*fixingDates[fixingDates.length-1],*/0.0);
-
-		// Calculate the value of the swap by working backward through all periods
-		for(int period=fixingDates.length-1; period>=0; period--)
-		{
->>>>>>> 88e4314e
 			double fixingDate	= fixingDates[period];
 			double paymentDate	= paymentDates[period];
 			double swaprate		= swaprates[period];
@@ -137,7 +129,6 @@
 
 			double periodLength	= periodLengths != null ? periodLengths[period] : paymentDate - fixingDate;
 
-<<<<<<< HEAD
             // Get random variables - note that this is the rate at simulation time = exerciseDate
             RandomVariableInterface libor;
             RandomVariableInterface forward;
@@ -149,38 +140,36 @@
             }
 
             // Add payment received at end of period
-=======
-			// Get random variables - note that this is the rate at simulation time = exerciseDate
-			RandomVariableInterface libor	= model.getLIBOR(exerciseDate, fixingDate, paymentDate);
-
-			// Calculate payoff
->>>>>>> 88e4314e
 			RandomVariableInterface payoff = libor.sub(swaprate).mult(periodLength);
 
 			// Calculated the adjustment for the discounting curve, assuming a deterministic basis
-			double discountingDate = Math.max(fixingDate,exerciseDate);
+			double discountingDate = Math.max(fixingDate, exerciseDate);
 			RandomVariableInterface	numeraire				= model.getNumeraire(paymentDate);
 			RandomVariableInterface	monteCarloProbabilities	= model.getMonteCarloWeights(paymentDate);
 			RandomVariableInterface	numeraireAtFixingDate	= model.getNumeraire(discountingDate);
 			RandomVariableInterface	monteCarloProbabilitiesAtFixingDate			= model.getMonteCarloWeights(discountingDate);
-			double discountingAdjustment = model.getLIBOR(discountingDate, discountingDate, paymentDate).mult(periodLength).add(1.0).div(numeraire).mult(monteCarloProbabilities).mult(numeraireAtFixingDate).div(monteCarloProbabilitiesAtFixingDate).getAverage();
+
+			RandomVariableInterface discountingAdjustment;
+			if (model.getModel() instanceof MultiCurveLIBORMarketModel) {
+                //TODO: Make a multi curve Monte Carlo simulation with interpolation of the forward.
+				discountingAdjustment = ((MultiCurveLIBORMarketModel)model.getModel()).getForward(model.getTimeIndex(discountingDate), model.getLiborPeriodIndex(discountingDate));
+			} else {
+				discountingAdjustment = model.getLIBOR(discountingDate, discountingDate, paymentDate);
+			}
+
+			discountingAdjustment = discountingAdjustment
+					.mult(periodLength).add(1.0).div(numeraire).mult(monteCarloProbabilities)
+					.mult(numeraireAtFixingDate)
+					.div(monteCarloProbabilitiesAtFixingDate);
 
 			// Add payment received at end of period
 			valueOfSwapAtExerciseDate = valueOfSwapAtExerciseDate.add(payoff);
 
 			// Discount back to beginning of period
-<<<<<<< HEAD
-			valueOfSwapAtExerciseDate = valueOfSwapAtExerciseDate.discount(forward, paymentDate - fixingDate);
+			valueOfSwapAtExerciseDate = valueOfSwapAtExerciseDate
+					.discount(forward, paymentDate - discountingDate)
+					.mult(discountingAdjustment);
 		}
-        
-        // If the exercise date is not the first periods start date, then discount back to the exercise date (calculate the forward starting swap)
-		if(fixingDates[0] != exerciseDate) {
-			RandomVariableInterface libor = model.getLIBOR(exerciseDate, exerciseDate, fixingDates[0]);
-			double periodLength	= fixingDates[0] - exerciseDate;
-=======
-			valueOfSwapAtExerciseDate = valueOfSwapAtExerciseDate.discount(libor, paymentDate - discountingDate).mult(discountingAdjustment);
-		}
->>>>>>> 88e4314e
 
 		/*
 		 * Calculate swaption value
