/*
 * (c) Copyright Christian P. Fries, Germany. All rights reserved. Contact: email@christian-fries.de.
 *
 * Created on 15.02.2004
 */
package net.finmath.montecarlo.interestrate.products;

import net.finmath.exception.CalculationException;
import net.finmath.functions.AnalyticFormulas;
import net.finmath.marketdata.model.curves.DiscountCurveFromForwardCurve;
import net.finmath.marketdata.model.curves.DiscountCurveInterface;
import net.finmath.marketdata.model.curves.ForwardCurveInterface;
import net.finmath.marketdata.products.Swap;
import net.finmath.marketdata.products.SwapAnnuity;
import net.finmath.montecarlo.interestrate.LIBORModelMonteCarloSimulationInterface;
import net.finmath.stochastic.RandomVariableInterface;
import net.finmath.time.TimeDiscretization;
import net.finmath.time.TimeDiscretizationInterface;

/**
 * Implements the valuation of a simplified (idealized) swaption under a
 * LIBORModelMonteCarloSimulationInterface
 * 
 * @author Christian Fries
 * @version 1.1
 */
public class SwaptionSimple extends AbstractLIBORMonteCarloProduct {

	public enum ValueUnit {
		VALUE,
		INTEGRATEDVARIANCE,
		VOLATILITY
	}

<<<<<<< HEAD
    private final TimeDiscretizationInterface	tenor;
    private final double						swaprate;
    private final Swaption					swaption;
    private ValueUnit					valueUnit;
=======
	private final TimeDiscretizationInterface	tenor;
	private final double						swaprate;
	private final Swaption						swaption;
	private final ValueUnit						valueUnit;
>>>>>>> 88e4314e

	/**
	 * Note: It is implicitly assumed that swapTenor[0] is the exercise date (no forward starting).
	 * @param swaprate The strike swaprate of the swaption.
	 * @param swapTenor The swap tenor in doubles.
	 */
	public SwaptionSimple(double swaprate, TimeDiscretizationInterface swapTenor) {
		this(swaprate, swapTenor.getAsDoubleArray(), ValueUnit.VALUE);
	}

<<<<<<< HEAD
    /**
     * Note: It is implicitly assumed that swapTenor[0] is the exercise date (no forward starting).
     * @param swaprate The strike swaprate of the swaption.
     * @param swapTenor The swap tenor in doubles.
     * @param valueUnit See <code>getValue(AbstractLIBORMarketModel model)</code>
     */
    public SwaptionSimple(double swaprate, double[] swapTenor, ValueUnit valueUnit) {
        super();
        this.tenor = new TimeDiscretization(swapTenor);
        this.swaprate = swaprate;
        this.swaption	= new Swaption(swapTenor[0], tenor, swaprate);
        this.valueUnit	= valueUnit;
    }

    //TODO: Not very elegant. Maybe make valueUnit a parameter instead of a member.
    public RandomVariableInterface getValue(LIBORModelMonteCarloSimulationInterface model, ValueUnit valueUnit) throws CalculationException {
        ValueUnit oldValueUnit = this.valueUnit;
        this.valueUnit = valueUnit;
        RandomVariableInterface value = getValue(0.0, model);
        this.valueUnit = oldValueUnit;
        return value;
    }
    
    /**
     * This method returns the value random variable of the product within the specified model, evaluated at a given evalutationTime.
     * Note: For a lattice this is often the value conditional to evalutationTime, for a Monte-Carlo simulation this is the (sum of) value discounted to evaluation time.
     * Cashflows prior evaluationTime are not considered.
     * 
     * @param evaluationTime The time on which this products value should be observed.
     * @param model The model used to price the product.
     * @return The random variable representing the value of the product discounted to evaluation time
     * @throws net.finmath.exception.CalculationException Thrown if the valuation fails, specific cause may be available via the <code>cause()</code> method.
     */
    @Override
    public RandomVariableInterface getValue(double evaluationTime, LIBORModelMonteCarloSimulationInterface model) throws CalculationException {
    	RandomVariableInterface value = swaption.getValue(evaluationTime, model);
=======
	/**
	 * Note: It is implicitly assumed that swapTenor[0] is the exercise date (no forward starting).
	 * @param swaprate The strike swaprate of the swaption.
	 * @param swapTenor The swap tenor in doubles.
	 * @param valueUnit See <code>getValue(AbstractLIBORMarketModel model)</code>
	 */
	public SwaptionSimple(double swaprate, double[] swapTenor, ValueUnit valueUnit) {
		super();
		this.tenor = new TimeDiscretization(swapTenor);
		this.swaprate = swaprate;
		this.swaption	= new Swaption(swapTenor[0], tenor, swaprate);
		this.valueUnit	= valueUnit;
	}
>>>>>>> 88e4314e

	/**
	 * This method returns the value random variable of the product within the specified model, evaluated at a given evalutationTime.
	 * Note: For a lattice this is often the value conditional to evalutationTime, for a Monte-Carlo simulation this is the (sum of) value discounted to evaluation time.
	 * Cashflows prior evaluationTime are not considered.
	 * 
	 * @param evaluationTime The time on which this products value should be observed.
	 * @param model The model used to price the product.
	 * @return The random variable representing the value of the product discounted to evaluation time
	 * @throws net.finmath.exception.CalculationException Thrown if the valuation fails, specific cause may be available via the <code>cause()</code> method.
	 */
	@Override
	public RandomVariableInterface getValue(double evaluationTime, LIBORModelMonteCarloSimulationInterface model) throws CalculationException {
		RandomVariableInterface value = swaption.getValue(evaluationTime, model);

<<<<<<< HEAD
    	ForwardCurveInterface forwardCurve	= model.getModel().getForwardRateCurve();
    	DiscountCurveInterface discountCurve	= model.getModel().getDiscountCurve();
        if(discountCurve == null) discountCurve = new DiscountCurveFromForwardCurve(forwardCurve);

    	double parSwaprate = Swap.getForwardSwapRate(tenor, tenor, forwardCurve, discountCurve);
    	double optionMaturity = tenor.getTime(0);
    	double strikeSwaprate = swaprate;
    	double swapAnnuity = SwapAnnuity.getSwapAnnuity(tenor, discountCurve);
    	
    	double volatility = AnalyticFormulas.blackScholesOptionImpliedVolatility(parSwaprate, optionMaturity, strikeSwaprate, swapAnnuity, value.getAverage());
    	
    	if(valueUnit == ValueUnit.VOLATILITY) {
    		return model.getRandomVariableForConstant(volatility);
    	} else if(valueUnit == ValueUnit.INTEGRATEDVARIANCE) {
    		return model.getRandomVariableForConstant(volatility * volatility * optionMaturity);
    	}
    	
    	throw new UnsupportedOperationException("Provided valueUnit not implemented.");
    }
=======
		if(valueUnit == ValueUnit.VALUE) return value;

		ForwardCurveInterface forwardCurve	= model.getModel().getForwardRateCurve();
		ForwardCurveInterface discountCurve	= forwardCurve;

		double parSwaprate = Swap.getForwardSwapRate(tenor, tenor, forwardCurve);
		double optionMaturity = tenor.getTime(0);
		double strikeSwaprate = swaprate;
		double swapAnnuity = SwapAnnuity.getSwapAnnuity(tenor, discountCurve);

		double volatility = AnalyticFormulas.blackScholesOptionImpliedVolatility(parSwaprate, optionMaturity, strikeSwaprate, swapAnnuity, value.getAverage());

		if(valueUnit == ValueUnit.VOLATILITY) {
			return model.getRandomVariableForConstant(volatility);
		} else if(valueUnit == ValueUnit.INTEGRATEDVARIANCE) {
			return model.getRandomVariableForConstant(volatility * volatility * optionMaturity);
		}

		throw new UnsupportedOperationException("Provided valueUnit not implemented.");
	}
>>>>>>> 88e4314e

	@Override
	public String toString() {
		return "SwaptionSimple [tenor=" + tenor + ", swaprate=" + swaprate
				+ ", valueUnit=" + valueUnit + "]";
	}
}<|MERGE_RESOLUTION|>--- conflicted
+++ resolved
@@ -20,7 +20,7 @@
 /**
  * Implements the valuation of a simplified (idealized) swaption under a
  * LIBORModelMonteCarloSimulationInterface
- * 
+ *
  * @author Christian Fries
  * @version 1.1
  */
@@ -32,17 +32,10 @@
 		VOLATILITY
 	}
 
-<<<<<<< HEAD
-    private final TimeDiscretizationInterface	tenor;
-    private final double						swaprate;
-    private final Swaption					swaption;
-    private ValueUnit					valueUnit;
-=======
 	private final TimeDiscretizationInterface	tenor;
 	private final double						swaprate;
-	private final Swaption						swaption;
-	private final ValueUnit						valueUnit;
->>>>>>> 88e4314e
+	private final Swaption					swaption;
+	private ValueUnit					valueUnit;
 
 	/**
 	 * Note: It is implicitly assumed that swapTenor[0] is the exercise date (no forward starting).
@@ -53,44 +46,6 @@
 		this(swaprate, swapTenor.getAsDoubleArray(), ValueUnit.VALUE);
 	}
 
-<<<<<<< HEAD
-    /**
-     * Note: It is implicitly assumed that swapTenor[0] is the exercise date (no forward starting).
-     * @param swaprate The strike swaprate of the swaption.
-     * @param swapTenor The swap tenor in doubles.
-     * @param valueUnit See <code>getValue(AbstractLIBORMarketModel model)</code>
-     */
-    public SwaptionSimple(double swaprate, double[] swapTenor, ValueUnit valueUnit) {
-        super();
-        this.tenor = new TimeDiscretization(swapTenor);
-        this.swaprate = swaprate;
-        this.swaption	= new Swaption(swapTenor[0], tenor, swaprate);
-        this.valueUnit	= valueUnit;
-    }
-
-    //TODO: Not very elegant. Maybe make valueUnit a parameter instead of a member.
-    public RandomVariableInterface getValue(LIBORModelMonteCarloSimulationInterface model, ValueUnit valueUnit) throws CalculationException {
-        ValueUnit oldValueUnit = this.valueUnit;
-        this.valueUnit = valueUnit;
-        RandomVariableInterface value = getValue(0.0, model);
-        this.valueUnit = oldValueUnit;
-        return value;
-    }
-    
-    /**
-     * This method returns the value random variable of the product within the specified model, evaluated at a given evalutationTime.
-     * Note: For a lattice this is often the value conditional to evalutationTime, for a Monte-Carlo simulation this is the (sum of) value discounted to evaluation time.
-     * Cashflows prior evaluationTime are not considered.
-     * 
-     * @param evaluationTime The time on which this products value should be observed.
-     * @param model The model used to price the product.
-     * @return The random variable representing the value of the product discounted to evaluation time
-     * @throws net.finmath.exception.CalculationException Thrown if the valuation fails, specific cause may be available via the <code>cause()</code> method.
-     */
-    @Override
-    public RandomVariableInterface getValue(double evaluationTime, LIBORModelMonteCarloSimulationInterface model) throws CalculationException {
-    	RandomVariableInterface value = swaption.getValue(evaluationTime, model);
-=======
 	/**
 	 * Note: It is implicitly assumed that swapTenor[0] is the exercise date (no forward starting).
 	 * @param swaprate The strike swaprate of the swaption.
@@ -104,13 +59,21 @@
 		this.swaption	= new Swaption(swapTenor[0], tenor, swaprate);
 		this.valueUnit	= valueUnit;
 	}
->>>>>>> 88e4314e
+
+	//TODO: Not very elegant. Maybe make valueUnit a parameter instead of a member.
+	public RandomVariableInterface getValue(LIBORModelMonteCarloSimulationInterface model, ValueUnit valueUnit) throws CalculationException {
+		ValueUnit oldValueUnit = this.valueUnit;
+		this.valueUnit = valueUnit;
+		RandomVariableInterface value = getValue(0.0, model);
+		this.valueUnit = oldValueUnit;
+		return value;
+	}
 
 	/**
 	 * This method returns the value random variable of the product within the specified model, evaluated at a given evalutationTime.
 	 * Note: For a lattice this is often the value conditional to evalutationTime, for a Monte-Carlo simulation this is the (sum of) value discounted to evaluation time.
 	 * Cashflows prior evaluationTime are not considered.
-	 * 
+	 *
 	 * @param evaluationTime The time on which this products value should be observed.
 	 * @param model The model used to price the product.
 	 * @return The random variable representing the value of the product discounted to evaluation time
@@ -120,33 +83,12 @@
 	public RandomVariableInterface getValue(double evaluationTime, LIBORModelMonteCarloSimulationInterface model) throws CalculationException {
 		RandomVariableInterface value = swaption.getValue(evaluationTime, model);
 
-<<<<<<< HEAD
-    	ForwardCurveInterface forwardCurve	= model.getModel().getForwardRateCurve();
-    	DiscountCurveInterface discountCurve	= model.getModel().getDiscountCurve();
-        if(discountCurve == null) discountCurve = new DiscountCurveFromForwardCurve(forwardCurve);
-
-    	double parSwaprate = Swap.getForwardSwapRate(tenor, tenor, forwardCurve, discountCurve);
-    	double optionMaturity = tenor.getTime(0);
-    	double strikeSwaprate = swaprate;
-    	double swapAnnuity = SwapAnnuity.getSwapAnnuity(tenor, discountCurve);
-    	
-    	double volatility = AnalyticFormulas.blackScholesOptionImpliedVolatility(parSwaprate, optionMaturity, strikeSwaprate, swapAnnuity, value.getAverage());
-    	
-    	if(valueUnit == ValueUnit.VOLATILITY) {
-    		return model.getRandomVariableForConstant(volatility);
-    	} else if(valueUnit == ValueUnit.INTEGRATEDVARIANCE) {
-    		return model.getRandomVariableForConstant(volatility * volatility * optionMaturity);
-    	}
-    	
-    	throw new UnsupportedOperationException("Provided valueUnit not implemented.");
-    }
-=======
 		if(valueUnit == ValueUnit.VALUE) return value;
 
 		ForwardCurveInterface forwardCurve	= model.getModel().getForwardRateCurve();
-		ForwardCurveInterface discountCurve	= forwardCurve;
+		DiscountCurveInterface discountCurve	= model.getModel().getDiscountCurve();
 
-		double parSwaprate = Swap.getForwardSwapRate(tenor, tenor, forwardCurve);
+		double parSwaprate = Swap.getForwardSwapRate(tenor, tenor, forwardCurve, discountCurve);
 		double optionMaturity = tenor.getTime(0);
 		double strikeSwaprate = swaprate;
 		double swapAnnuity = SwapAnnuity.getSwapAnnuity(tenor, discountCurve);
@@ -161,7 +103,6 @@
 
 		throw new UnsupportedOperationException("Provided valueUnit not implemented.");
 	}
->>>>>>> 88e4314e
 
 	@Override
 	public String toString() {
