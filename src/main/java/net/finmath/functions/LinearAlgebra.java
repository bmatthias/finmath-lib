--- conflicted
+++ resolved
@@ -118,22 +118,14 @@
 	 * @return Matrix of n Eigenvectors (columns) (matrix is given as double[n][numberOfFactors], where n is the number of rows of the correlationMatrix.
 	 */
 	public static double[][] getFactorMatrix(double[][] correlationMatrix, int numberOfFactors) {
-<<<<<<< HEAD
         boolean  isUseApacheCommonsMath = false;
         boolean  isUseColt = false;
-		if(isUseApacheCommonsMath) {
-            return getFactorMatrixUsingCommonsMath(correlationMatrix, numberOfFactors);
-		} else if(isUseColt) {
-=======
-		boolean  isUseApacheCommonsMath = false;
 		if(isUseApacheCommonsMath) {
 			/*
 			 * Note: Commons math has convergence problems, where Colt does not.
 			 */
-			return getFactorMatrixUsingCommonsMath(correlationMatrix, numberOfFactors);
-		}
-		else {
->>>>>>> 88e4314e
+            return getFactorMatrixUsingCommonsMath(correlationMatrix, numberOfFactors);
+		} else if(isUseColt) {
 			return getFactorMatrixUsingColt(new DenseDoubleMatrix2D(correlationMatrix), numberOfFactors).toArray();
 		} else {
             return getFactorMatrixUsingJblas(correlationMatrix, numberOfFactors);
